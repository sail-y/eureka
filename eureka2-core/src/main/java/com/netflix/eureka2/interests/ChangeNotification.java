--- conflicted
+++ resolved
@@ -6,15 +6,11 @@
  * @author Nitesh Kant
  */
 public class ChangeNotification<T> {
+    
+    public enum Kind {Add, Delete, Modify, BufferSentinel}
 
-<<<<<<< HEAD
-    private static final ChangeNotification<?> BUFFERING_SENTINEL = new ChangeNotification<>(Kind.BufferingSentinel, null);
-
-    public enum Kind {Add, Delete, Modify, BufferingSentinel}
-=======
-    public enum Kind {Add, Delete, Modify, BufferSentinel}
->>>>>>> 1c4681c4
-
+    private static final ChangeNotification<?> BUFFER_SENTINEL = new ChangeNotification<>(Kind.BufferSentinel, null);
+    
     private final Kind kind;
     private final T data;
 
@@ -70,8 +66,8 @@
         return result;
     }
 
-    public static <T> ChangeNotification<T> bufferingSentinel() {
-        return (ChangeNotification<T>) BUFFERING_SENTINEL;
+    public static <T> ChangeNotification<T> bufferSentinel() {
+        return (ChangeNotification<T>) BUFFER_SENTINEL;
     }
 
     private static boolean _isDataNotification(Kind kind) {
